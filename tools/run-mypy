#!/usr/bin/env python

from __future__ import absolute_import
from __future__ import print_function

import os
import sys
import argparse
import subprocess

from collections import OrderedDict
from pathlib import PurePath
from server_lib import lister
from typing import cast, Dict, List

TOOLS_DIR = os.path.dirname(os.path.abspath(__file__))
os.chdir(os.path.dirname(TOOLS_DIR))

sys.path.append(os.path.dirname(TOOLS_DIR))

exclude = [
    # Excluded because it's third-party code.
    "zulip/integrations/perforce/git_p4.py",
    # Excluded because we don't want to require bot authors to
    # fully annotate their bots.
    "zulip_bots/zulip_bots/bots",
    "zulip_bots/zulip_bots/bots_unmaintained",
    # Excluded out of laziness:
    "zulip_bots/zulip_bots/terminal.py",
    "zulip_bots/zulip_bots/simple_lib.py",
    "zulip_bots/zulip_bots/lib_tests.py",
    "tools/test-lib",
]

# These files will be included even if excluded by a rule above.
force_include = [
    # Include bots that we migrate to mypy.
    "zulip_bots/zulip_bots/bots/helloworld/helloworld.py",
<<<<<<< HEAD
    "zulip_bots/zulip_bots/bots/followup/followup.py",
    "zulip_bots/zulip_bots/bots/followup/test_followup.py",
    "zulip_bots/zulip_bots/bots/giphy/giphy.py",
    "zulip_bots/zulip_bots/bots/giphy/test_giphy.py",
    "zulip_bots/zulip_bots/bots/github_detail/github_detail.py",
    "zulip_bots/zulip_bots/bots/github_detail/test_github_detail.py",
    "zulip_bots/zulip_bots/bots/googlesearch/googlesearch.py",
    "zulip_bots/zulip_bots/bots/googlesearch/test_googlesearch.py",
    "zulip_bots/zulip_bots/bots/help/help.py",
    "zulip_bots/zulip_bots/bots/help/test_help.py",
    "zulip_bots/zulip_bots/bots/virtual_fs/virtual_fs.py",
    "zulip_bots/zulip_bots/bots/virtual_fs/test_virtual_fs.py",
    "zulip_bots/zulip_bots/bots/weather/test_weather.py",
    "zulip_bots/zulip_bots/bots/weather/weather.py",
=======
    "zulip_bots/zulip_bots/bots/converter/converter.py",
    "zulip_bots/zulip_bots/bots/converter/test_converter.py",
    "zulip_bots/zulip_bots/bots/define/define.py",
    "zulip_bots/zulip_bots/bots/encrypt/encrypt.py",
    "zulip_bots/zulip_bots/bots/encrypt/test_encrypt.py"

>>>>>>> 6fe24396
]

parser = argparse.ArgumentParser(description="Run mypy on files tracked by git.")
parser.add_argument('targets', nargs='*', default=[],
                    help="""files and directories to include in the result.
                    If this is not specified, the current directory is used""")
parser.add_argument('-m', '--modified', action='store_true', default=False, help='list only modified files')
parser.add_argument('-a', '--all', dest='all', action='store_true', default=False,
                    help="""run mypy on all python files, ignoring the exclude list.
                    This is useful if you have to find out which files fail mypy check.""")
parser.add_argument('--no-disallow-untyped-defs', dest='disallow_untyped_defs', action='store_false', default=True,
                    help="""Don't throw errors when functions are not annotated""")
parser.add_argument('--scripts-only', dest='scripts_only', action='store_true', default=False,
                    help="""Only type check extensionless python scripts""")
parser.add_argument('--strict-optional', dest='strict_optional', action='store_true', default=False,
                    help="""Use the --strict-optional flag with mypy""")
parser.add_argument('--warn-unused-ignores', dest='warn_unused_ignores', action='store_true', default=False,
                    help="""Use the --warn-unused-ignores flag with mypy""")
parser.add_argument('--no-ignore-missing-imports', dest='ignore_missing_imports', action='store_false', default=True,
                    help="""Don't use the --ignore-missing-imports flag with mypy""")
parser.add_argument('--quick', action='store_true', default=False,
                    help="""Use the --quick flag with mypy""")
args = parser.parse_args()

if args.all:
    exclude = []

# find all non-excluded files in current directory
files_dict = cast(Dict[str, List[str]],
                  lister.list_files(targets=args.targets, ftypes=['py', 'pyi'],
                                    use_shebang=True, modified_only=args.modified,
                                    exclude = exclude + ['stubs'], group_by_ftype=True,
                                    extless_only=args.scripts_only))

for inpath in force_include:
    ext = os.path.splitext(inpath)[1].split('.')[1]
    files_dict[ext].append(inpath)

pyi_files = set(files_dict['pyi'])
python_files = [fpath for fpath in files_dict['py']
                if not fpath.endswith('.py') or fpath + 'i' not in pyi_files]

repo_python_files = OrderedDict([('zulip', []), ('zulip_bots', []), ('zulip_botserver', [])])
for file_path in python_files:
    repo = PurePath(file_path).parts[0]
    if repo in repo_python_files:
        repo_python_files[repo].append(file_path)

mypy_command = "mypy"

extra_args = ["--check-untyped-defs",
              "--follow-imports=silent",
              "--scripts-are-modules",
              "-i"]
if args.disallow_untyped_defs:
    extra_args.append("--disallow-untyped-defs")
if args.warn_unused_ignores:
    extra_args.append("--warn-unused-ignores")
if args.strict_optional:
    extra_args.append("--strict-optional")
if args.ignore_missing_imports:
    extra_args.append("--ignore-missing-imports")
if args.quick:
    extra_args.append("--quick")

# run mypy
status = 0
for repo, python_files in repo_python_files.items():
    print("Running mypy for `{}`.".format(repo), flush=True)
    if python_files:
        result = subprocess.call([mypy_command] + extra_args + python_files)
        if result != 0:
            status = result
    else:
        print("There are no files to run mypy on.")
sys.exit(status)<|MERGE_RESOLUTION|>--- conflicted
+++ resolved
@@ -36,7 +36,12 @@
 force_include = [
     # Include bots that we migrate to mypy.
     "zulip_bots/zulip_bots/bots/helloworld/helloworld.py",
-<<<<<<< HEAD
+    "zulip_bots/zulip_bots/bots/converter/converter.py",
+    "zulip_bots/zulip_bots/bots/converter/test_converter.py",
+    "zulip_bots/zulip_bots/bots/define/define.py",
+    "zulip_bots/zulip_bots/bots/define/test_define.py",
+    "zulip_bots/zulip_bots/bots/encrypt/encrypt.py",
+    "zulip_bots/zulip_bots/bots/encrypt/test_encrypt.py"
     "zulip_bots/zulip_bots/bots/followup/followup.py",
     "zulip_bots/zulip_bots/bots/followup/test_followup.py",
     "zulip_bots/zulip_bots/bots/giphy/giphy.py",
@@ -51,14 +56,6 @@
     "zulip_bots/zulip_bots/bots/virtual_fs/test_virtual_fs.py",
     "zulip_bots/zulip_bots/bots/weather/test_weather.py",
     "zulip_bots/zulip_bots/bots/weather/weather.py",
-=======
-    "zulip_bots/zulip_bots/bots/converter/converter.py",
-    "zulip_bots/zulip_bots/bots/converter/test_converter.py",
-    "zulip_bots/zulip_bots/bots/define/define.py",
-    "zulip_bots/zulip_bots/bots/encrypt/encrypt.py",
-    "zulip_bots/zulip_bots/bots/encrypt/test_encrypt.py"
-
->>>>>>> 6fe24396
 ]
 
 parser = argparse.ArgumentParser(description="Run mypy on files tracked by git.")
