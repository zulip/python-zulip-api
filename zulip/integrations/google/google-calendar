--- conflicted
+++ resolved
@@ -81,10 +81,7 @@
 
 zulip_client = zulip.init_from_options(options)
 
-<<<<<<< HEAD
-=======
-
->>>>>>> 0e671baa
+
 def get_credentials() -> Credentials:
     """Gets valid user credentials from storage.
 
@@ -108,21 +105,13 @@
         else:
             flow = InstalledAppFlow.from_client_secrets_file(CLIENT_SECRET_FILE, SCOPES)
             creds = flow.run_local_server(port=0)
-<<<<<<< HEAD
 
         # Save the credentials for the next run
         with open(credential_path, "w") as token:
             token.write(creds.to_json())
-=======
-
-        # Save the credentials for the next run
-        with open(credential_path, "w") as token:
-            token.write(creds.to_json())
 
     return creds
->>>>>>> 0e671baa
-
-    return creds
+
 
 def populate_events() -> Optional[None]:
     credentials = get_credentials()
