#!/usr/bin/env python3
import argparse
import os

from google.auth.transport.requests import Request
from google.oauth2.credentials import Credentials
from google_auth_oauthlib.flow import InstalledAppFlow

flags = argparse.ArgumentParser(description="Google Calendar Bot")
<<<<<<< HEAD
flags.add_argument("--noauth_local_webserver", action="store_true", help="Run OAuth flow in console instead of opening a web browser.")
=======
flags.add_argument(
    "--noauth_local_webserver",
    action="store_true",
    help="Run OAuth flow in console instead of opening a web browser.",
)
>>>>>>> 0e671baa
args = flags.parse_args()

# If modifying these scopes, delete your previously saved credentials
# at zulip/bots/gcal/
# NOTE: When adding more scopes, add them after the previous one in the same field, with a space
# seperating them.
SCOPES = ["https://www.googleapis.com/auth/calendar.readonly"]
# This file contains the information that google uses to figure out which application is requesting
# this client's data.
CLIENT_SECRET_FILE = "client_secret.json"  # noqa: S105
APPLICATION_NAME = "Zulip Calendar Bot"
HOME_DIR = os.path.expanduser("~")
CREDENTIALS_PATH = os.path.join(HOME_DIR, "google-credentials.json")

def get_credentials() -> Credentials:
    """Gets valid user credentials from storage.

    If nothing has been stored, or if the stored credentials are invalid,
    the OAuth2 flow is completed to obtain the new credentials.

    Returns:
        Credentials, the obtained credential.
    """

    creds = None

    # Check if the credentials file exists
    if os.path.exists(CREDENTIALS_PATH):
        creds = Credentials.from_authorized_user_file(CREDENTIALS_PATH, SCOPES)

    # If there are no valid credentials, initiate the OAuth flow
    if not creds or not creds.valid:
        if creds and creds.expired and creds.refresh_token:
            creds.refresh(Request())
        else:
            flow = InstalledAppFlow.from_client_secrets_file(
                os.path.join(HOME_DIR, CLIENT_SECRET_FILE), SCOPES
            )
            if args.noauth_local_webserver:
                creds = flow.run_console()
            else:
                creds = flow.run_local_server(port=0)

        # Save the credentials for future use
        with open(CREDENTIALS_PATH, "w") as token_file:
            token_file.write(creds.to_json())

        print("Storing credentials to " + CREDENTIALS_PATH)

    return creds  # Return the obtained credentials


get_credentials()<|MERGE_RESOLUTION|>--- conflicted
+++ resolved
@@ -7,15 +7,11 @@
 from google_auth_oauthlib.flow import InstalledAppFlow
 
 flags = argparse.ArgumentParser(description="Google Calendar Bot")
-<<<<<<< HEAD
-flags.add_argument("--noauth_local_webserver", action="store_true", help="Run OAuth flow in console instead of opening a web browser.")
-=======
 flags.add_argument(
     "--noauth_local_webserver",
     action="store_true",
     help="Run OAuth flow in console instead of opening a web browser.",
 )
->>>>>>> 0e671baa
 args = flags.parse_args()
 
 # If modifying these scopes, delete your previously saved credentials
@@ -29,6 +25,7 @@
 APPLICATION_NAME = "Zulip Calendar Bot"
 HOME_DIR = os.path.expanduser("~")
 CREDENTIALS_PATH = os.path.join(HOME_DIR, "google-credentials.json")
+
 
 def get_credentials() -> Credentials:
     """Gets valid user credentials from storage.
