--- conflicted
+++ resolved
@@ -24,15 +24,7 @@
             called "followup" that your API user can send to.
             '''
 
-<<<<<<< HEAD
-    def initialize(self, bot_handler):
-            self.config_info = bot_handler.get_config_info('stream_detail', optional=True)
-            self.default_stream = self.config_info.get("stream", "folllowup")
-
-    def handle_message(self, message, bot_handler):
-=======
     def handle_message(self: Any, message: Dict[str, str], bot_handler: Any) -> None:
->>>>>>> 7a963916
         if message['content'] == '':
             bot_response = "Please specify the message you want to send to followup stream after @mention-bot"
             bot_handler.send_reply(message, bot_response)
