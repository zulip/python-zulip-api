#!/usr/bin/env python

from zulip_bots.test_lib import StubBotTestCase

class TestEncryptBot(StubBotTestCase):
    bot_name = "encrypt"

<<<<<<< HEAD
    def test_bot(self) -> None:
        expected = [
=======
    def test_bot(self):
        dialog = [
>>>>>>> f947ff44
            ("", "Encrypted/Decrypted text: "),
            ("Let\'s Do It", "Encrypted/Decrypted text: Yrg\'f Qb Vg"),
            ("me&mom together..!!", "Encrypted/Decrypted text: zr&zbz gbtrgure..!!"),
            ("foo bar", "Encrypted/Decrypted text: sbb one"),
            ("Please encrypt this", "Encrypted/Decrypted text: Cyrnfr rapelcg guvf"),
        ]
        self.verify_dialog(dialog)<|MERGE_RESOLUTION|>--- conflicted
+++ resolved
@@ -5,13 +5,8 @@
 class TestEncryptBot(StubBotTestCase):
     bot_name = "encrypt"
 
-<<<<<<< HEAD
-    def test_bot(self) -> None:
-        expected = [
-=======
     def test_bot(self):
         dialog = [
->>>>>>> f947ff44
             ("", "Encrypted/Decrypted text: "),
             ("Let\'s Do It", "Encrypted/Decrypted text: Yrg\'f Qb Vg"),
             ("me&mom together..!!", "Encrypted/Decrypted text: zr&zbz gbtrgure..!!"),
