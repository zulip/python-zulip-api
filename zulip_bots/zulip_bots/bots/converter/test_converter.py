--- conflicted
+++ resolved
@@ -5,13 +5,8 @@
 class TestConverterBot(StubBotTestCase):
     bot_name = "converter"
 
-<<<<<<< HEAD
-    def test_bot(self) -> None:
-        expected = [
-=======
     def test_bot(self):
         dialog = [
->>>>>>> f947ff44
             ("", 'Too few arguments given. Enter `@convert help` '
                  'for help on using the converter.\n'),
             ("foo bar", 'Too few arguments given. Enter `@convert help` '
